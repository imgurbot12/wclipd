//! Daemon Client Implementation

use std::io::{self, BufRead, BufReader, Write};
use std::os::unix::net::UnixStream;
use std::path::PathBuf;

use thiserror::Error;

use crate::clipboard::{Entry, Preview};
use crate::message::*;

#[derive(Debug, Error)]
pub enum ClientError {
    #[error("Socket Error")]
    SocketError(#[from] io::Error),
    #[error("Message Error")]
    MessageError(#[from] serde_json::Error),
    #[error("Unexpected Response")]
    Unexpected(Response),
}

/// Client to Clipboard Daemon
pub struct Client {
    socket: UnixStream,
}

impl Client {
    /// Spawn Daemon Client Instance
    pub fn new(path: PathBuf) -> Result<Self, ClientError> {
        Ok(Self {
            socket: UnixStream::connect(path)?,
        })
    }

    pub fn send(&mut self, request: Request) -> Result<Response, ClientError> {
        // write request to socket
        let mut message = serde_json::to_vec(&request)?;
        message.push('\n' as u8);
        self.socket.write(&message)?;
        // read response from socket
        let mut buffer = String::new();
        let mut reader = BufReader::new(&mut self.socket);
        let n = reader.read_line(&mut buffer)?;
        let response = serde_json::from_str(&buffer[..n])?;
        Ok(response)
    }

    /// Send Request and Expect `Ok` Response
    fn send_ok(&mut self, request: Request) -> Result<(), ClientError> {
        let response = self.send(request)?;
        if let Response::Ok = response {
            return Ok(());
        }
        Err(ClientError::Unexpected(response))
    }

    #[inline]
    pub fn ping(&mut self) -> Result<(), ClientError> {
        self.send_ok(Request::Ping)
    }

    #[inline]
    pub fn stop(&mut self) -> Result<(), ClientError> {
        self.send_ok(Request::Stop)
    }

    #[inline]
    pub fn clear(&mut self) -> Result<(), ClientError> {
        self.send_ok(Request::Clear)
    }

    #[inline]
    pub fn copy(&mut self, entry: Entry, primary: bool, category: Cat) -> Result<(), ClientError> {
        self.send_ok(Request::Copy {
            entry,
            primary,
            category,
        })
    }

    #[inline]
    pub fn select(
        &mut self,
        index: usize,
        primary: bool,
        category: Cat,
    ) -> Result<(), ClientError> {
        self.send_ok(Request::Select {
            index,
            primary,
            category,
        })
    }

<<<<<<< HEAD
    #[inline]
    pub fn delete(&mut self, index: usize) -> Result<(), ClientError> {
        self.send_ok(Request::Delete { index })
    }

    pub fn find(&mut self, index: Option<usize>) -> Result<Entry, ClientError> {
        let response = self.send(Request::Find { index })?;
=======
    pub fn find(&mut self, index: Option<usize>, category: Cat) -> Result<Entry, ClientError> {
        let response = self.send(Request::Find { index, category })?;
>>>>>>> a1ae2a68
        if let Response::Entry { entry } = response {
            return Ok(entry);
        }
        Err(ClientError::Unexpected(response))
    }

    pub fn list(&mut self, length: usize, category: Cat) -> Result<Vec<Preview>, ClientError> {
        let response = self.send(Request::List { length, category })?;
        if let Response::Previews { previews } = response {
            return Ok(previews);
        }
        Err(ClientError::Unexpected(response))
    }
}<|MERGE_RESOLUTION|>--- conflicted
+++ resolved
@@ -92,18 +92,13 @@
         })
     }
 
-<<<<<<< HEAD
     #[inline]
-    pub fn delete(&mut self, index: usize) -> Result<(), ClientError> {
-        self.send_ok(Request::Delete { index })
+    pub fn delete(&mut self, index: usize, category: Cat) -> Result<(), ClientError> {
+        self.send_ok(Request::Delete { index, category })
     }
 
-    pub fn find(&mut self, index: Option<usize>) -> Result<Entry, ClientError> {
-        let response = self.send(Request::Find { index })?;
-=======
     pub fn find(&mut self, index: Option<usize>, category: Cat) -> Result<Entry, ClientError> {
         let response = self.send(Request::Find { index, category })?;
->>>>>>> a1ae2a68
         if let Response::Entry { entry } = response {
             return Ok(entry);
         }
