//! Daemon Message Implementations

use serde::{Deserialize, Serialize};

use crate::clipboard::{Entry, Preview};

/// Delete Specified Items from History
#[derive(Debug, Serialize, Deserialize)]
#[serde(tag = "request", rename_all = "lowercase")]
pub enum Wipe {
    All,
    Single { index: usize },
}

/// Message Category Type Alias
pub type Cat = Option<String>;

/// All Possible Request Messages Supported by Daemon
#[derive(Debug, Serialize, Deserialize)]
#[serde(tag = "request", rename_all = "lowercase")]
pub enum Request {
    /// Ping Message to Check if Server is Alive
    Ping,
    /// Stop Daemon Instance
    Stop,
    /// Clear Active Clipboard
    Clear,
    /// Add New Clipboard Entry
    Copy {
        entry: Entry,
        primary: bool,
        category: Cat,
    },
    /// Recopy an Existing Entry
    Select {
        index: usize,
        primary: bool,
        category: Cat,
    },
    /// View Clipboard History
    List { length: usize, category: Cat },
    /// Find Specific History Entry
<<<<<<< HEAD
    Find { index: Option<usize> },
    /// Delete an Existing Clipboard Entry
    Delete { index: usize },
=======
    Find { index: Option<usize>, category: Cat },
>>>>>>> a1ae2a68
    /// Delete Clipboard Entries
    Wipe { wipe: Wipe, category: Cat },
}

/// All Possible Response Messages Supported by Daemon
#[derive(Debug, Serialize, Deserialize)]
#[serde(tag = "response", rename_all = "lowercase")]
pub enum Response {
    /// Simple Success Message
    Ok,
    /// Error Message
    Error { error: String },
    /// Returned Clipboard Entry
    Entry { entry: Entry },
    /// Clipboard Previews
    Previews { previews: Vec<Preview> },
}

impl Response {
    /// Spawn Error Response Message
    #[inline]
    pub fn error(error: String) -> Self {
        Self::Error { error }
    }
}<|MERGE_RESOLUTION|>--- conflicted
+++ resolved
@@ -39,14 +39,10 @@
     },
     /// View Clipboard History
     List { length: usize, category: Cat },
+    /// Delete an Existing Clipboard Entry
+    Delete { index: usize, category: Cat },
     /// Find Specific History Entry
-<<<<<<< HEAD
-    Find { index: Option<usize> },
-    /// Delete an Existing Clipboard Entry
-    Delete { index: usize },
-=======
     Find { index: Option<usize>, category: Cat },
->>>>>>> a1ae2a68
     /// Delete Clipboard Entries
     Wipe { wipe: Wipe, category: Cat },
 }
